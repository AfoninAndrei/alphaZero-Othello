import time
import os

os.environ.setdefault("OMP_NUM_THREADS", "1")

import copy
import torch
import torch.nn as nn
import torch.nn.functional as F
from torch.utils.data import DataLoader, TensorDataset
from torch.utils.data import Dataset
import numpy as np
from multiprocessing import get_context
from typing import Deque, List, Tuple
from collections import deque
import random

from eval import evaluate_models_parallel, _worker_init
from self_play_worker import one_self_play
from Models import FastOthelloNet, AlphaZeroNet
from envs.othello import get_random_symmetry

# TODO: Clean the code, add typing, add dosctring

# TODO: why can't we beat the rollout 100% consistently?
# model is too weak? target is too noisy?
# probably since we still cannot beat the supervised model
# we need to adapt the noiseness of the gt

# TODO: add eval for 2 actors: benchmark and rollout,
# bencmark comes after we start to beat the shit out ouf rollout
# TODO: increase number of simulations during the eval to 400

# TODO: λ-return bootstrapping  as a target
# let's check how noisy the target is. Compare it to supervised
# Clear right-hand tail peaking at variance ≈ 1.0
# ➤ There are many positions (dozens!) that were visited multiple times
# but received totally contradictory labels — i.e.,
# the exact same board state ended in both a win and a loss.
# These contradictory labels show your value function is being trained on maximally noisy signals.
# If your MCTS is shallow (e.g., 100 sims), it might frequently pick different suboptimal lines
# from the same state — hence same board → different outcome → variance = 1.0.
# But if the search is deeper (e.g., 800 sims), it may consistently pick the best move in
# that position → repeat play yields the same result → lower variance.
# if the variance histogram doesn't change...
# That would suggest:
# Your MCTS is already deep enough to saturate its impact
# Or that the policy prior is too weak, so MCTS can't recover
# Or that exploration noise (Dirichlet, temperature, etc.) is dominating play
# *the deeper search does not help (100->400sim)

# I noticed that the model does not converge anymore after some point: it cannot
# beat rollout policy constantly. I took this model and did a play against a supervised
# model and plotted value function through the steps of the game, once can see there that
# only after 30 moves its value function starts to correlate with the real value function
# if you increase number of MCTS simulations, then we could reduce this nubmer to 20 steps.
# This basically says that model is unreliable at the beginning of the game. But there is a room
# for improvement, be checking the target that we train value function for we can observe if
# this target is confusing or not. We check the variance and see that for the current trained model
# self-play still produces states that are contraversial with 70% of states in the training having this
# behaviour. In the same time 0 temperature and no Dirichlet noise gives ~35% states being contraversial, hence it make sense to
# try the strategy similar to AlphaZero with a few initial steps have temperature 1 to keep exploration,
# and then switch it to 0. By running the same experiment with 8 steps we get 45% unique states having
# value variance. So, it probably makes sense to try this strategy.

# With mcts_temperature = 1.0 for the entire game the root visit count is usually flat (πᵢ ≈ 1/|A|).
# The cross‑entropy target the policy head sees is therefore almost random, so the network
# learns to imitate exploration noise instead of the best move.
# That explains
# policy loss stuck ≈ 0.8 (only a little better than uniform ≈ ln |A|)
# large variance in the value head (conflicting returns for the same canonical state)

# TODO: to get the most out of the collected data
# and utilize the GPU more since it is not a bottleneck
# (training time ~12sec, data collection ~80sec) we can
# add augmentations to the training and increase number of epochs
# we also remove repeating states to focus more on the interesting states during training
# but not on the initial non-relevant moves.

# TODO: elaborate on the policy collapse, if the exploration is too low during self-play,
# then the policy learns to beat the current policy only on the narrow set of states
# then during the evaluation we again test it against greedy policy and we know
# how to beat it, so we promote the policy, but then this policy would lose to the 
# policy few iterations ago.

# TODO: try as a learning target to use q + z, instead of z
# this should help to reduce the noise, also if we have duplicating data after data collection
# maybe it makes sense to filter it? Also maybe it makes sense to construct td-lambda target?

# TODO: add to the blog explanation on why we choose 100 simulations in the tree
# it feels like starting from this number we have good estimation of the win
# variance is lower

# Gating: Only accept a new network if it beats the previous one ≥ 55 %. Stops drifting into bad local minima.

# Speed up story: Probably makes sense to remeasure everything
# 1. multiprocessing for self-play ~4x self-play speed up
# 2. multiprocessing for the evaluation ~4x eval speed up
# 3. Training on the mps ~2x speed up
# 4. Faster othello env ~25% speed up


class RandomSymmetryDataset(Dataset):

    def __init__(self, states, policies, values):
        self.states = states  # still plain numpy arrays / lists
        self.policies = policies
        self.values = values

    def __len__(self):
        return len(self.states)

    def __getitem__(self, idx):
        s, p = get_random_symmetry(self.states[idx], self.policies[idx])
        v = self.values[idx]

        return (torch.from_numpy(np.ascontiguousarray(s)),
                torch.from_numpy(np.ascontiguousarray(p)),
                torch.as_tensor(v, dtype=torch.float32))

# TODO: during inference we need to explore more with less
# peaked probabillity, opponent should not surpise us! 
# if your policy is very peaked even increasing the number
# of simulations cannot help to recover strong strategies
    
# TODO: during inference: shall we search with UCT, but choose
# the move based on value accumulated, not visit counter
    
# TODO: I notices rock-paper-scissors situation when we promote
# the model, model is not robust and during MCTS it does not search
# other possibilities, by introducing entropy we make model more robust
# to newer strategies and this situation seems to be at least reduced

# TODO: Monitor average exploration depth in the tree seems like an
# interesting metric 
class Trainer:

    def __init__(self, board_size, args, policy, benchmark_policy=None):
        self.board_size = board_size
        self.args = args
        self.policy = policy
        self.benchmark_policy = benchmark_policy
        self.curr_benchmark_policy = None
        self.num_simulations = self.args['num_simulations']

        self.train_device = torch.device("mps")
        # important to copy, otherwise we update both models during training
        self.best_policy = copy.deepcopy(self.policy).eval()

        self.value_loss = nn.MSELoss()
        self.optimizer = torch.optim.Adam(
            self.policy.parameters(),
            lr=self.args['lr'],
            weight_decay=self.args['weight_decay'])

        self.current_training_data = []
        self.dataloader = None
        buf_size = self.args.get("replay_buffer_size", 100000)
        self.replay_buffer: Deque[Tuple[np.ndarray, np.ndarray,
                                        float]] = deque(maxlen=buf_size)

        self.metrics_history = {
            'policy_loss': [],
            'value_loss': [],
            'total_loss': [],
            'current_win_rate': [],
            'best_win_rate': [],
            'benchmark_win_rate': [],
            'current_best_win_rate': []
        }

        ctx = get_context("forkserver")
        self.manager = ctx.Manager()
        time.sleep(0.5)
        # persistent cache
        self.shared_cache = self.manager.dict()

    def clean_training_data(self):
        self.current_training_data = []

    def _extend_buffer(
            self, new_trajs: List[Tuple[np.ndarray, np.ndarray,
                                        float]]) -> None:
        """Append new (state, π, z) tuples into the replay buffer."""
        self.replay_buffer.extend(new_trajs)

    def setup_dataloader(self):
        """
        Convert self.current_training_data (list of (state, policy, value))
        into a PyTorch DataLoader for training.
        """

        states = []
        policies = []
        values = []
        for (s, p, v) in self.replay_buffer:
            states.append(s)  # 2D array: shape (board_size, board_size)
            policies.append(p)  # policy vector, shape (action_size,)
            values.append(v)  # scalar

        print(f"Collected {len(states)} unique positions")
        states = np.array(states, dtype=np.float32)
        policies = np.array(policies, dtype=np.float32)
        values = np.array(values, dtype=np.float32).reshape(-1, 1)
        dataset = RandomSymmetryDataset(states, policies, values)
        self.dataloader = DataLoader(dataset,
                                     batch_size=self.args['batch_size'],
                                     shuffle=True)

    def collect_self_play_games(self):
        """Run `num_self_play` games in parallel and extend
        `self.current_training_data`."""
        ctx = get_context("forkserver")
        state = self.best_policy.state_dict()
        base_seed = np.random.randint(1_000_000)
        # there is no need to clean this cache until we
        # find a new best model that does self-play
        with ctx.Pool(self.args["num_workers"],
                      initializer=_worker_init,
                      initargs=(base_seed, ),
                      maxtasksperchild=100) as pool:
            # Prepare a tuple of arg‑tuples so we can stream them
            work_items = [(self.board_size, self.args,
                           self.best_policy.state_dict(), self.shared_cache)
                          for _ in range(self.args["num_self_play"])]

            # chunksize=1 → each worker returns as soon as it finishes
            for traj in pool.imap_unordered(one_self_play,
                                            work_items,
                                            chunksize=1):
                self._extend_buffer(traj)

    @torch.no_grad()
    def _probe_value_bias(self, sample_size: int = 1024):
        """
        1. Randomly pick `sample_size` indices from the *same* Dataset
        (`self.dataloader.dataset`).
        2. Call dataset[idx] so every item goes through the identical
        random‑symmetry augmentation.
        3. Return mean bias and MSE of the value head.
        """
        ds = self.dataloader.dataset
        idxs = random.sample(range(len(ds)), k=min(sample_size, len(ds)))

        states, targets_v = [], []
        for i in idxs:
            s, _, v = ds[i]  # ds[i] already returns tensors
            states.append(s)
            targets_v.append(v)

        states = torch.stack(states, 0).to(self.train_device)
        targets_v = torch.stack(targets_v,
                                0).to(self.train_device)

        _, pred_v = self.policy(states)
        diff = pred_v - targets_v
        return diff.mean().item(), (diff**2).mean().item()
    
    @torch.no_grad()
    def _probe_entropy(self, sample_size: int = 1024):
        """
        Random mini‑batch → net‑policy entropy  +  MCTS‑target entropy.
        """
        ds = self.dataloader.dataset
        idxs = random.sample(range(len(ds)), k=min(sample_size, len(ds)))

        states, target_pi = [], []
        for i in idxs:
            s, π̂, _ = ds[i]
            states.append(s)
            target_pi.append(π̂)

        states    = torch.stack(states, 0).to(self.train_device)
        target_pi = torch.stack(target_pi, 0).to(self.train_device)

        logits, _ = self.policy(states)
        p_net     = torch.softmax(logits, dim=-1)

        H_net = -(p_net     * torch.log(p_net + 1e-12)).sum(dim=-1).mean().item()
        H_tgt = -(target_pi * torch.log(target_pi + 1e-12)).sum(dim=-1).mean().item()
        return H_net, H_tgt

    def train_iters(self):
        self.policy.to(self.train_device)
        self.policy.train()
        total_policy_loss = total_value_loss = total_entropy_loss = 0.0
        total_batches = 0

        lambda_entropy = self.args.get("entropy_coef", 0.08)

        for (state, target_policy, target_value) in self.dataloader:
            # predict
            state = state.to(self.train_device)
            target_policy = target_policy.to(self.train_device)
            target_value = target_value.to(self.train_device)

            policy_logits, value = self.policy(state)
            # compute policy loss
            log_probs = F.log_softmax(policy_logits, dim=-1)
            policy_loss = -torch.mean(
                torch.sum(target_policy * log_probs, dim=-1))
            probs       = torch.softmax(policy_logits, dim=-1)
            entropy     = torch.mean(torch.sum(-probs * log_probs, dim=-1))  # H(π)
            entropy_loss= -lambda_entropy * entropy                                # <‑‑ new
            # compute value loss
            value_loss = self.value_loss(value, target_value)

            loss = policy_loss + value_loss + entropy_loss  

            self.optimizer.zero_grad()
            loss.backward()
            torch.nn.utils.clip_grad_norm_(self.policy.parameters(), 5.0)
            self.optimizer.step()

            total_policy_loss += policy_loss.cpu().item()
            total_value_loss += value_loss.cpu().item()
            total_entropy_loss     += -entropy_loss.detach().cpu().item()
            total_batches += 1

        avg_policy_loss = total_policy_loss / total_batches
        avg_value_loss = total_value_loss / total_batches
        avg_entropy_loss     = total_entropy_loss     / total_batches 
        avg_total_loss = avg_policy_loss + avg_value_loss

        val_bias, val_mse     = self._probe_value_bias()
        H_net, H_target       = self._probe_entropy()

        self.metrics_history['policy_loss'].append(avg_policy_loss)
        self.metrics_history['value_loss'].append(avg_value_loss)
        self.metrics_history['total_loss'].append(avg_total_loss)

        self.metrics_history.setdefault('avg_entropy', []).append(avg_entropy_loss)
        self.metrics_history.setdefault('value_bias',  []).append(val_bias)
        self.metrics_history.setdefault('value_mse',   []).append(val_mse)
        self.metrics_history.setdefault('net_entropy', []).append(H_net)
        self.metrics_history.setdefault('mcts_entropy',[]).append(H_target)

        print(
            f"Policy L={avg_policy_loss:.4f}  "
            f"Value L={avg_value_loss:.4f}  "
            f"H_bonus=×{avg_entropy_loss:.2f}  "
            f"Δv={val_bias:+.3f}  MSE={val_mse:.3f}  "
            f"H_net={H_net:.2f}  H_mcts={H_target:.2f}"
        )

    def train(self):
        for _ in range(self.args['num_iterations']):

            # self-play
            start_time = time.time()
            self.collect_self_play_games()

            print("Collection Time taken", time.time() - start_time)

            # train
            self.setup_dataloader()

            start_time = time.time()
            for _ in range(self.args['num_epochs']):
                self.train_iters()
            print("Train Time taken", time.time() - start_time)

            start_time = time.time()
            self.eval()
            print("Eval Time taken", time.time() - start_time)

    def eval(self):
        self.policy.to("cpu")
        self.policy.eval()
        current_win_rate, best_win_rate = evaluate_models_parallel(
            self.board_size,
            self.args,
            self.policy.state_dict(),
            self.best_policy.state_dict(),
            n_matches=self.args['num_eval_matches'])

        print(
            f"Win Rate Current {current_win_rate*100:.1f}% vs Win rate Best: {best_win_rate*100:.1f}%"
        )

        self.metrics_history['current_win_rate'].append(current_win_rate)
        self.metrics_history['best_win_rate'].append(best_win_rate)

        # If better than the best model by a margin, accept new model as best
        if current_win_rate - self.args['eval_win_margin'] > best_win_rate:
            print("Replacing best model with current model")
            self.best_policy = copy.deepcopy(self.policy)
            self.shared_cache.clear()
            torch.save(self.best_policy, 'othello_policy_RL.pt')

            current_win_rate, best_win_rate = evaluate_models_parallel(
                self.board_size,
                self.args,
                self.policy.state_dict(),
                self.curr_benchmark_policy.state_dict() if self.curr_benchmark_policy is not None else None,
                n_matches=30)
            self.metrics_history['benchmark_win_rate'].append(current_win_rate)
            self.metrics_history['current_best_win_rate'].append(best_win_rate)
            print(
                f"Eval against bencmark: Win Rate Current {current_win_rate*100:.1f}% vs Win rate Benchmark: {best_win_rate*100:.1f}%"
            )

            if self.curr_benchmark_policy is None and current_win_rate > 0.9:
                print("🎉  Rollout beaten (>90 %). "
                        "Promoting given benchmark net as benchmark and "
                        "increasing simulations to 400.")
                self.curr_benchmark_policy = self.benchmark_policy
                self.num_simulations = 400
                self.args['num_simulations'] = 400

                new_lr = 3e-4
                for pg in self.optimizer.param_groups:   # <‑‑ add these
                    pg['lr'] = new_lr                    #     three lines
                self.args['lr'] = new_lr



if __name__ == '__main__':
    mcts_args = {
        'c_puct': 2.0,
        'num_simulations': 100,
        'dirichlet_alpha': 1.0,
        'dirichlet_epsilon': 0.3
    }

    train_args = {
        'lr': 1e-3,
        'weight_decay': 3e-6,
        'batch_size': 256,
        'mcts_temperature': 1.0,
        'num_exploratory_moves': 35,
<<<<<<< HEAD
        'num_iterations': 200,
        'num_self_play': 100,
        'replay_buffer_size': int(1e5),
=======
        'num_iterations': 2000,
        'num_self_play': 300,
        'replay_buffer_size': int(2e5),
>>>>>>> 20f20d1a
        'train_steps_per_iter': 5000,
        'eval_win_margin': 0.1,
        'num_eval_matches': 50,
        'num_epochs': 60,
        "num_workers": os.cpu_count()
    }

    train_args.update(mcts_args)

    board_size = 8
    # Extra action for "pass"
    action_size = board_size * board_size + 1

    # policy = FastOthelloNet(board_size, action_size)
    # TODO: add both rollout and bencmark policy to the eval
    # policy = torch.load("othello_policy_RL.pt")
    bencnmark_policy = AlphaZeroNet(board_size, action_size, 10, 128)  # create model instance
    bencnmark_policy.load_state_dict(torch.load('othello_policy_supervised_v7_best.pt'))
    bencnmark_policy.eval()
    
    policy = AlphaZeroNet(board_size, action_size, 10, 128)
    alphaZero = Trainer(board_size, train_args, policy, bencnmark_policy)
    alphaZero.train()

    # current_win_rate, best_win_rate = evaluate_models_parallel(
    #     board_size,
    #     train_args,
    #     bencnmark_policy.state_dict(),
    #     None,
    #     n_matches=150)
    # print(
    #     f"Eval against bencmark: Win Rate Current {current_win_rate*100:.1f}% vs Win rate Benchmark: {best_win_rate*100:.1f}%"
    # )

    # alphaZero.collect_self_play_games()
    # raw = alphaZero.current_training_data
    # print(
    #     f"Collected {len(raw):,} positions from {train_args['num_self_play']} games"
    # )

    # import pickle, pathlib, hashlib
    # import pandas as pd

    # suffix = f"{train_args['num_self_play']}self-play_{train_args['num_simulations']}sim_lambda9"
    # out_dir = pathlib.Path("diagnostics")
    # out_dir.mkdir(exist_ok=True)
    # with open(out_dir / f"training_set_{suffix}.pkl", "wb") as f:
    #     pickle.dump(raw, f)

    # def hash_state(board: np.ndarray) -> str:
    #     """Fast, order-preserving hash for an 8×8 int8 board."""
    #     return hashlib.sha1(board.tobytes()).hexdigest()

    # buckets = {}
    # for s, _π, v in raw:
    #     h = hash_state(s.astype(np.int8))
    #     buckets.setdefault(h, []).append(float(v))

    # stats = []
    # for h, vals in buckets.items():
    #     vals = np.array(vals, dtype=np.float32)
    #     stats.append({
    #         "hash": h,
    #         "count": len(vals),
    #         "mean_v": vals.mean(),
    #         "var_v": vals.var(ddof=0)
    #     })
    # df = pd.DataFrame(stats)
    # df.to_csv(out_dir / f"value_stats_{suffix}.csv", index=False)
    # df = pd.read_csv(out_dir / f"value_stats_{suffix}.csv")
    # df = df[df["count"] > 1].copy()

    # import matplotlib.pyplot as plt
    # plt.figure()
    # plt.hist(df["var_v"], bins=50, log=True)
    # plt.xlabel("Variance of value target per unique state")
    # plt.ylabel("Frequency (log scale)")
    # plt.title(
    #     f"Noise level of value targets after {train_args['num_self_play']} self-play games"
    # )
    # plt.tight_layout()
    # plt.savefig(out_dir / f"value_variance_hist_{suffix}.png", dpi=150)

    # noisiest = df.sort_values(by=["var_v", "count"],
    #                           ascending=[False, False]).head(10)
    # print("\nTop-10 noisiest positions:")
    # print(noisiest[["count", "mean_v", "var_v"]])

    # high_var_pct = (df["var_v"] > 0.0).mean() * 100
    # print(
    #     f"Fraction of positions with value variance > 0.0: {high_var_pct:.2f}%"
    # )<|MERGE_RESOLUTION|>--- conflicted
+++ resolved
@@ -429,15 +429,9 @@
         'batch_size': 256,
         'mcts_temperature': 1.0,
         'num_exploratory_moves': 35,
-<<<<<<< HEAD
         'num_iterations': 200,
         'num_self_play': 100,
         'replay_buffer_size': int(1e5),
-=======
-        'num_iterations': 2000,
-        'num_self_play': 300,
-        'replay_buffer_size': int(2e5),
->>>>>>> 20f20d1a
         'train_steps_per_iter': 5000,
         'eval_win_margin': 0.1,
         'num_eval_matches': 50,
